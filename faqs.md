--- conflicted
+++ resolved
@@ -117,11 +117,7 @@
 
 ** Is Telepresence open source?**
 
-<<<<<<< HEAD
-Yes it is! You can find its source code on [GitHub.](https://github.com/telepresenceio/telepresence)
-=======
-Telepresence will be open source soon, in the meantime it is free to download. We prioritized releasing the binary as soon as possible for community feedback, but are actively working on the open sourcing logistics.
->>>>>>> bdd20b58
+Yes it is! You can find its source code on [GitHub](https://github.com/telepresenceio/telepresence).
 
 ** How do I share my feedback on Telepresence?**
 

---
description: "Claim a remote demo cluster and learn to use Telepresence to intercept services running in a Kubernetes Cluster, speeding up local development and debugging."
---

import {DemoClusterMetadata, ExpirationDate} from '../../../../../src/components/DemoClusterMetadata';
import { 
    EmojivotoServicesList, 
    DCPLink, 
    Login, 
    LoginCommand,   
    DockerCommand, 
    PreviewUrl,
<<<<<<< HEAD
    DemoClusterMetadataError,
    ExternalIp
=======
    ExternalIp,
    InterceptsLink,
>>>>>>> 9cda3ebd
} from '../../../../../src/components/Docs/Telepresence';
import Alert from '@material-ui/lab/Alert';
import QSTabs from './qs-tabs';
import QSCards from './qs-cards';
import { UserInterceptCommand } from '../../../../../src/components/Docs/Telepresence';

# Telepresence Quick Start

<div class="docs-article-toc">
<h3>Contents</h3>

* [1. Get a free remote cluster](#1-get-a-free-remote-cluster)
* [2. Try the Emojivoto application](#2-try-the-emojivoto-application)
* [3. Set up your local development environment](#3-set-up-your-local-development-environment)
* [4. Testing our fix](#4-testing-our-fix)
* [5. Preview URLs](#5-preview-urls)
* [6. Go to see your intercepts](#6-go-to-see-your-intercepts)
* [7. How/Why does this all work](#7-howwhy-does-this-all-work)
* [What's next?](#img-classos-logo-srcimageslogopng-whats-next)

</div>

In this guide, we'll give you a hands-on tutorial with Telepresence. To go through this tutorial, the only thing you'll need is a computer that runs Docker Desktop. We'll give you a pre-configured remote Kubernetes cluster and a Docker container to run locally.

If you don't have Docker Desktop already installed, go to the [Docker download page](https://www.docker.com/get-started) and install Docker.

<Alert severity="info">
    While Telepresence works with any language, this guide uses a sample app written in Node.js and Golang. We have a version in <a href="../demo-react/">React</a> if you prefer.
</Alert>

## 1. Get a free remote cluster

Telepresence connects your local workstation with a remote Kubernetes cluster. In this tutorial, we'll start with a pre-configured, remote cluster.

<Alert severity="info">
    <strong>Already have a cluster?</strong> Switch over to a <a href="../qs-node">version of this guide</a> that takes you though the same steps using your own cluster.
</Alert>

1. <Login/> Note where you've downloaded the <code>kubeconfig.yaml</code> file; you'll need the location of this file later in this guide.
<<<<<<< HEAD
<DemoClusterMetadataError/> 
2. Go to the <DCPLink>Service Catalog</DCPLink> to see all the services deployed on your cluster:
    <EmojivotoServicesList/>
=======
>>>>>>> 9cda3ebd

<Alert severity="success">
   The Service Catalog gives you a consolidated view of all your services across development, staging, and production. 
</Alert>

<ExpirationDate/>

## 2. Try the Emojivoto application

The remote cluster is running the Emojivoto application, which consists of three services. Test out the application:

1. Go to the <ExternalIp/> and vote for some emojis.

2. Now, click on the 🍩 emoji. You'll see that a bug is present, and voting 🍩 doesn't work. We're going to use Telepresence shortly to fix this bug, as everyone should be able to vote for 🍩!
   
<Alert severity="success">
    <strong>Congratulations!</strong> You've successfully accessed the Emojivoto application on your remote cluster.
</Alert>

## 3. Set up your local development environment

We'll set up a development environment locally on your workstation. We'll then use Telepresence to connect this local development environment to the remote Kubernetes cluster. To save time, the development environment we'll use is pre-packaged as a Docker container.

1. Run the Docker container locally. In the command below, replace the path to the `kubeconfig.yaml` with the actual location of the `kubeconfig.yaml` you previously noted in [step 1](#1-get-a-free-remote-cluster):

    <DockerCommand/>

2. The Docker container includes a copy of the Emojivoto application that fixes the bug. Visit the [leaderboard](http://localhost:8083/leaderboard) and notice how it is different from the leaderboard in your <ExternalIp>Kubernetes cluster</ExternalIp>.

3. Vote for 🍩 on your local leaderboard, and you can see that the bug is fixed!

<Alert severity="success">
  <strong>Congratulations!</strong> You have successfully set up a local development environment, and tested the fix locally.
</Alert>

## 4. Testing our fix

A common use case for Telepresence is to connect your local development environment to a remote cluster. This way, if your application is too big or complex to run locally, you can still develop locally. In this Quick Start, we're also going to show Telepresence can be used for integration testing, by testing our fix against the services in the remote cluster.

1. First, log in to Telepresence using your API key:
<LoginCommand/>

2. Create an intercept, which will tell Telepresence to send traffic to the service in our container instead of the service in the cluster:
    `telepresence intercept web --port 8080`

   You will be asked for your ingress layer 3 address; specify the front end service: `ambassador.ambassador`
   Then, when asked for the port, type `80`, for "use TLS", type `n`.  The default for the fourth value is correct so hit enter to accept it.
    
    <UserInterceptCommand/>

<Alert severity="success">
    <strong>Congratulations!</strong> Traffic to the remote service is now being routed to your local laptop, and you can see how the local fix works on the remote environment!
</Alert>

## 5. Preview URLs

Preview URLs enable you to safely share your development environment with anyone. For example, you may want your UX designer to take a quick look at what you're developing, before you commit the code. Preview URLs enable this easy collaboration.

2. If you access the Emojivoto application on <ExternalIp> your remote cluster </ExternalIp> and vote for the 🍩 emoji, you'll see the bug is still present.
   
1. Vote for the 🍩 emoji using the <PreviewUrl>Preview URL</PreviewUrl> obtained in the previous step, and you will see that the bug is fixed, since traffic is being routed to the fixed version running locally.
   <Alert severity="success">
        Now you're able to share your fix in your local environment with your team!
   </Alert>
   
   <Alert severity="info">
        To get more information regarding Preview URLs and intercepts, visit the <DCPLink>Developer Control Plane </DCPLink>.
   </Alert>

<<<<<<< HEAD
## 6. 

## 6. How/Why does this all work
=======
## 6. Visualize and manage your Preview URLs and intercepts

1. The Developer Control Plane lets you manage & visualize important information about your intercepts. Visit the <InterceptsLink>Developer Control Plane UI</InterceptsLink> to see who's acceced your preview URL.

## 7. How/Why does this all work
>>>>>>> 9cda3ebd

Telepresence works by deploying a two-way network proxy in a pod running in a Kubernetes cluster. This proxy can intercept traffic meant for the service and reroute it to a local copy, which is ready for further (local) development.

Intercepts and preview URLs are functions of Telepresence that enable easy local development from a remote Kubernetes cluster and offer a preview environment for sharing and real-time collaboration.

Telepresence also uses custom headers and header propagation for controllable intercepts and preview URLs. The headers facilitate the smart routing of requests either to live services in the cluster or services running locally on a developer’s machine.

Preview URLs, when created, generate an ingress request containing a custom header with a token (the context). Telepresence sends this token to Ambassador Cloud with other information about the preview. Visiting the preview URL directs the user to Ambassador Cloud, which proxies the user to the cluster ingress with the token header injected into the request. The request carrying the header is routed in the cluster to the appropriate pod (the propagation). The Traffic Agent on the service pod sees the header and intercepts the request, redirecting it to the local developer machine that ran the intercept.



## <img class="os-logo" src="../../images/logo.png"/> What's Next?

<QSCards/><|MERGE_RESOLUTION|>--- conflicted
+++ resolved
@@ -10,13 +10,9 @@
     LoginCommand,   
     DockerCommand, 
     PreviewUrl,
-<<<<<<< HEAD
     DemoClusterMetadataError,
-    ExternalIp
-=======
     ExternalIp,
     InterceptsLink,
->>>>>>> 9cda3ebd
 } from '../../../../../src/components/Docs/Telepresence';
 import Alert from '@material-ui/lab/Alert';
 import QSTabs from './qs-tabs';
@@ -56,13 +52,7 @@
 </Alert>
 
 1. <Login/> Note where you've downloaded the <code>kubeconfig.yaml</code> file; you'll need the location of this file later in this guide.
-<<<<<<< HEAD
 <DemoClusterMetadataError/> 
-2. Go to the <DCPLink>Service Catalog</DCPLink> to see all the services deployed on your cluster:
-    <EmojivotoServicesList/>
-=======
->>>>>>> 9cda3ebd
-
 <Alert severity="success">
    The Service Catalog gives you a consolidated view of all your services across development, staging, and production. 
 </Alert>
@@ -131,17 +121,11 @@
         To get more information regarding Preview URLs and intercepts, visit the <DCPLink>Developer Control Plane </DCPLink>.
    </Alert>
 
-<<<<<<< HEAD
-## 6. 
-
-## 6. How/Why does this all work
-=======
 ## 6. Visualize and manage your Preview URLs and intercepts
 
 1. The Developer Control Plane lets you manage & visualize important information about your intercepts. Visit the <InterceptsLink>Developer Control Plane UI</InterceptsLink> to see who's acceced your preview URL.
 
 ## 7. How/Why does this all work
->>>>>>> 9cda3ebd
 
 Telepresence works by deploying a two-way network proxy in a pod running in a Kubernetes cluster. This proxy can intercept traffic meant for the service and reroute it to a local copy, which is ready for further (local) development.
 
